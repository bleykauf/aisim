"""Classes to propagate atomic ensembles"""

import numpy as np
import copy


<<<<<<< HEAD
def free_evolution(atoms, dt):
    """
    Freely propagate an atomic ensemble for a certain time.

    Parameters
    ----------
    atoms : AtomicEnsemble
        the atomic ensemble to propagate
    dt : float
        duration of free propagation

    Returns
    atoms : AtomicEnsemble
        the initial atomic ensemble propagated by the timestep
    """
    atoms = copy.deepcopy(atoms)

    atoms.time += dt
    atoms.position += atoms.velocity * dt
    return atoms


def transition(atoms, intensity_profile, tau, wave_vectors=None, wf=None, phase_scan=0):
    """
    Calculates the change of an array of initial wave functions in the effective Raman two-level 
    system according to the time propagator U as in [1].

    Parameters
    ----------
    atoms : AtomicEnsemble
        atomic ensemble that undergoes the transition
    beam_profile : IntensityProfile
        Intensity profile of the interferometry lasers
    tau: float
        length of pulse
    wave_vectors: Wavevectors
        wave vectors of the two Raman beams for calculation
        of Doppler shifts
    wf : Wavefront (optional)
        wavefront aberrations of the interferometry beam
    phase_scan : float
        effective phase for fringe scans

    Returns
    -------
    atoms : AtomicEnsemble
        atomic ensemble with modified state vectorsand time

    References
    ----------
    [1] Young, B. C., Kasevich, M., & Chu, S. (1997). Precision atom interferometry with light 
    pulses. In P. R. Berman (Ed.), Atom Interferometry (pp. 363–406). Academic Press. 
    https://doi.org/10.1016/B978-012092460-8/50010-2
    """

    atoms = copy.deepcopy(atoms)

    # calculate the effective Rabi frequency at atoms' positions
    Omega_eff = intensity_profile.get_rabi_freq(atoms.position)

    if wf is None:
        phase = 0
    else:
        # calculate phase at atoms' positions
        phase = wf.get_value(atoms.position)

    phase += phase_scan

    if wave_vectors is None:
        delta = 0
    else:
        # calculate two photon detuning for atoms' velocity (-v*k_eff)
        delta = wave_vectors.doppler_shift(atoms)

    # calculate Rabi frequency
    Omega_R = np.sqrt(Omega_eff**2 + delta**2)
    # beginning of pulse t0
    t0 = atoms.time

    # calculate matrix elements
    sin_theta = Omega_eff/Omega_R
    cos_theta = -delta/Omega_R

    U_ee = np.cos(Omega_R * tau / 2) - 1j * \
        cos_theta * np.sin(Omega_R * tau / 2)
    U_ee *= np.exp(-1j * delta * tau/2)

    U_eg = np.exp(-1j * (delta*t0 + phase)) * -1j * \
        sin_theta * np.sin(Omega_R * tau / 2)
    U_eg *= np.exp(-1j * delta * tau/2)

    U_ge = np.exp(+1j * (delta*t0 + phase)) * -1j * \
        sin_theta * np.sin(Omega_R * tau / 2)
    U_ge *= np.exp(1j * delta * tau/2)

    U_gg = np.cos(Omega_R * tau / 2) + 1j * \
        cos_theta * np.sin(Omega_R * tau / 2)
    U_gg *= np.exp(1j * delta * tau/2)

    propagator = np.array([[U_ee, U_eg], [U_ge, U_gg]], dtype='complex')
    propagator = np.transpose(propagator, (2, 0, 1))
    # U*|Psi>
    atoms.state_kets = np.einsum('ijk,ikl ->ijl', propagator, atoms.state_kets)
    atoms = free_evolution(atoms, tau)
    return atoms

=======
class Propagator():
    def __init__(self, time_delta, **kwargs):
        """
        Parameters
        ----------
        time_delta : float
            time that should be propagated
        **kwargs :
            Additional arguments used by classes that inherit from this class. All keyworded
            arguments are stored as attribues.
        """
        # FIXME: find a better name
        self.time_delta = time_delta

        # save all keyworded arguments as attributes
        for key, value in kwargs.items():
            setattr(self, key, value)

    def prop_matrix(self, atoms):
        raise NotImplementedError()

    def propagate(self, atoms, **kwargs):
        atoms = copy.deepcopy(atoms)
        atoms.time += self.time_delta
        atoms.position += atoms.velocity * self.time_delta
        # U*|Psi>
        atoms.state_vectors = np.conjugate(
            np.einsum('ijk,ki ->ij', self.prop_matrix(atoms),
                      np.conjugate(atoms.state_vectors).T))
        return atoms


class FreePropagator(Propagator):
    def prop_matrix(self, atoms):
        n_levels = atoms.state_vectors[0].shape[0]
        return np.repeat([np.eye(n_levels)], repeats=len(atoms), axis=0)


class TwoLevelTransitionPropagator(Propagator):

    def __init__(self, time_delta, intensity_profile, wave_vectors=None, wf=None, phase_scan=0):
        """
        Implements an effective Raman two-level system as a time propagator as defined in [1].

        Parameters
        ----------
        time_delta: float
            length of pulse
        intensity_profile : IntensityProfile
            Intensity profile of the interferometry lasers
        wave_vectors: Wavevectors
            wave vectors of the two Raman beams for calculation of Doppler shifts
        wf : Wavefront , optional
            wavefront aberrations of the interferometry beam
        phase_scan : float
            effective phase for fringe scans

        References
        ----------
        [1] Young, B. C., Kasevich, M., & Chu, S. (1997). Precision atom interferometry with light 
        pulses. In P. R. Berman (Ed.), Atom Interferometry (pp. 363–406). Academic Press. 
        https://doi.org/10.1016/B978-012092460-8/50010-2
        """
        super().__init__(time_delta, intensity_profile=intensity_profile, 
        wave_vectors=wave_vectors, wf=wf, phase_scan=phase_scan)

    def prop_matrix(self, atoms):
        # calculate the effective Rabi frequency at atoms' positions
        # pylint: disable=no-member
        Omega_eff = self.intensity_profile.get_rabi_freq(atoms.position)
        if self.wf is None:
            phase = 0
        else:
            # calculate phase at atoms' positions
            phase = self.wf.get_value(atoms.position)

        phase += self.phase_scan

        if self.wave_vectors is None:
            delta = 0
        else:
            # calculate two photon detuning for atoms' velocity (-v*k_eff)
            delta = self.wave_vectors.doppler_shift(atoms)

        # calculate Rabi frequency
        Omega_R = np.sqrt(Omega_eff**2 + delta**2)
        # beginning of pulse t0
        t0 = atoms.time
        tau = self.time_delta

        # calculate matrix elements

        sin_theta = Omega_eff/Omega_R
        cos_theta = -delta/Omega_R

        u_ee = np.cos(Omega_R * tau / 2) - 1j * \
            cos_theta * np.sin(Omega_R * tau / 2)
        u_ee *= np.exp(-1j * delta * tau/2)

        u_eg = np.exp(-1j * (delta*t0 + phase)) * -1j * \
            sin_theta * np.sin(Omega_R * tau / 2)
        u_eg *= np.exp(-1j * delta * tau/2)

        u_ge = np.exp(+1j * (delta*t0 + phase)) * -1j * \
            sin_theta * np.sin(Omega_R * tau / 2)
        u_ge *= np.exp(1j * delta * tau/2)

        u_gg = np.cos(Omega_R * tau / 2) + 1j * \
            cos_theta * np.sin(Omega_R * tau / 2)
        u_gg *= np.exp(1j * delta * tau/2)

        u = np.array([[u_ee, u_eg], [u_ge, u_gg]], dtype='complex')
        u = np.transpose(u, (2, 0, 1))
        return u


>>>>>>> 563e88c2
<|MERGE_RESOLUTION|>--- conflicted
+++ resolved
@@ -1,231 +1,119 @@
-"""Classes to propagate atomic ensembles"""
-
-import numpy as np
-import copy
-
-
-<<<<<<< HEAD
-def free_evolution(atoms, dt):
-    """
-    Freely propagate an atomic ensemble for a certain time.
-
-    Parameters
-    ----------
-    atoms : AtomicEnsemble
-        the atomic ensemble to propagate
-    dt : float
-        duration of free propagation
-
-    Returns
-    atoms : AtomicEnsemble
-        the initial atomic ensemble propagated by the timestep
-    """
-    atoms = copy.deepcopy(atoms)
-
-    atoms.time += dt
-    atoms.position += atoms.velocity * dt
-    return atoms
-
-
-def transition(atoms, intensity_profile, tau, wave_vectors=None, wf=None, phase_scan=0):
-    """
-    Calculates the change of an array of initial wave functions in the effective Raman two-level 
-    system according to the time propagator U as in [1].
-
-    Parameters
-    ----------
-    atoms : AtomicEnsemble
-        atomic ensemble that undergoes the transition
-    beam_profile : IntensityProfile
-        Intensity profile of the interferometry lasers
-    tau: float
-        length of pulse
-    wave_vectors: Wavevectors
-        wave vectors of the two Raman beams for calculation
-        of Doppler shifts
-    wf : Wavefront (optional)
-        wavefront aberrations of the interferometry beam
-    phase_scan : float
-        effective phase for fringe scans
-
-    Returns
-    -------
-    atoms : AtomicEnsemble
-        atomic ensemble with modified state vectorsand time
-
-    References
-    ----------
-    [1] Young, B. C., Kasevich, M., & Chu, S. (1997). Precision atom interferometry with light 
-    pulses. In P. R. Berman (Ed.), Atom Interferometry (pp. 363–406). Academic Press. 
-    https://doi.org/10.1016/B978-012092460-8/50010-2
-    """
-
-    atoms = copy.deepcopy(atoms)
-
-    # calculate the effective Rabi frequency at atoms' positions
-    Omega_eff = intensity_profile.get_rabi_freq(atoms.position)
-
-    if wf is None:
-        phase = 0
-    else:
-        # calculate phase at atoms' positions
-        phase = wf.get_value(atoms.position)
-
-    phase += phase_scan
-
-    if wave_vectors is None:
-        delta = 0
-    else:
-        # calculate two photon detuning for atoms' velocity (-v*k_eff)
-        delta = wave_vectors.doppler_shift(atoms)
-
-    # calculate Rabi frequency
-    Omega_R = np.sqrt(Omega_eff**2 + delta**2)
-    # beginning of pulse t0
-    t0 = atoms.time
-
-    # calculate matrix elements
-    sin_theta = Omega_eff/Omega_R
-    cos_theta = -delta/Omega_R
-
-    U_ee = np.cos(Omega_R * tau / 2) - 1j * \
-        cos_theta * np.sin(Omega_R * tau / 2)
-    U_ee *= np.exp(-1j * delta * tau/2)
-
-    U_eg = np.exp(-1j * (delta*t0 + phase)) * -1j * \
-        sin_theta * np.sin(Omega_R * tau / 2)
-    U_eg *= np.exp(-1j * delta * tau/2)
-
-    U_ge = np.exp(+1j * (delta*t0 + phase)) * -1j * \
-        sin_theta * np.sin(Omega_R * tau / 2)
-    U_ge *= np.exp(1j * delta * tau/2)
-
-    U_gg = np.cos(Omega_R * tau / 2) + 1j * \
-        cos_theta * np.sin(Omega_R * tau / 2)
-    U_gg *= np.exp(1j * delta * tau/2)
-
-    propagator = np.array([[U_ee, U_eg], [U_ge, U_gg]], dtype='complex')
-    propagator = np.transpose(propagator, (2, 0, 1))
-    # U*|Psi>
-    atoms.state_kets = np.einsum('ijk,ikl ->ijl', propagator, atoms.state_kets)
-    atoms = free_evolution(atoms, tau)
-    return atoms
-
-=======
-class Propagator():
-    def __init__(self, time_delta, **kwargs):
-        """
-        Parameters
-        ----------
-        time_delta : float
-            time that should be propagated
-        **kwargs :
-            Additional arguments used by classes that inherit from this class. All keyworded
-            arguments are stored as attribues.
-        """
-        # FIXME: find a better name
-        self.time_delta = time_delta
-
-        # save all keyworded arguments as attributes
-        for key, value in kwargs.items():
-            setattr(self, key, value)
-
-    def prop_matrix(self, atoms):
-        raise NotImplementedError()
-
-    def propagate(self, atoms, **kwargs):
-        atoms = copy.deepcopy(atoms)
-        atoms.time += self.time_delta
-        atoms.position += atoms.velocity * self.time_delta
-        # U*|Psi>
-        atoms.state_vectors = np.conjugate(
-            np.einsum('ijk,ki ->ij', self.prop_matrix(atoms),
-                      np.conjugate(atoms.state_vectors).T))
-        return atoms
-
-
-class FreePropagator(Propagator):
-    def prop_matrix(self, atoms):
-        n_levels = atoms.state_vectors[0].shape[0]
-        return np.repeat([np.eye(n_levels)], repeats=len(atoms), axis=0)
-
-
-class TwoLevelTransitionPropagator(Propagator):
-
-    def __init__(self, time_delta, intensity_profile, wave_vectors=None, wf=None, phase_scan=0):
-        """
-        Implements an effective Raman two-level system as a time propagator as defined in [1].
-
-        Parameters
-        ----------
-        time_delta: float
-            length of pulse
-        intensity_profile : IntensityProfile
-            Intensity profile of the interferometry lasers
-        wave_vectors: Wavevectors
-            wave vectors of the two Raman beams for calculation of Doppler shifts
-        wf : Wavefront , optional
-            wavefront aberrations of the interferometry beam
-        phase_scan : float
-            effective phase for fringe scans
-
-        References
-        ----------
-        [1] Young, B. C., Kasevich, M., & Chu, S. (1997). Precision atom interferometry with light 
-        pulses. In P. R. Berman (Ed.), Atom Interferometry (pp. 363–406). Academic Press. 
-        https://doi.org/10.1016/B978-012092460-8/50010-2
-        """
-        super().__init__(time_delta, intensity_profile=intensity_profile, 
-        wave_vectors=wave_vectors, wf=wf, phase_scan=phase_scan)
-
-    def prop_matrix(self, atoms):
-        # calculate the effective Rabi frequency at atoms' positions
-        # pylint: disable=no-member
-        Omega_eff = self.intensity_profile.get_rabi_freq(atoms.position)
-        if self.wf is None:
-            phase = 0
-        else:
-            # calculate phase at atoms' positions
-            phase = self.wf.get_value(atoms.position)
-
-        phase += self.phase_scan
-
-        if self.wave_vectors is None:
-            delta = 0
-        else:
-            # calculate two photon detuning for atoms' velocity (-v*k_eff)
-            delta = self.wave_vectors.doppler_shift(atoms)
-
-        # calculate Rabi frequency
-        Omega_R = np.sqrt(Omega_eff**2 + delta**2)
-        # beginning of pulse t0
-        t0 = atoms.time
-        tau = self.time_delta
-
-        # calculate matrix elements
-
-        sin_theta = Omega_eff/Omega_R
-        cos_theta = -delta/Omega_R
-
-        u_ee = np.cos(Omega_R * tau / 2) - 1j * \
-            cos_theta * np.sin(Omega_R * tau / 2)
-        u_ee *= np.exp(-1j * delta * tau/2)
-
-        u_eg = np.exp(-1j * (delta*t0 + phase)) * -1j * \
-            sin_theta * np.sin(Omega_R * tau / 2)
-        u_eg *= np.exp(-1j * delta * tau/2)
-
-        u_ge = np.exp(+1j * (delta*t0 + phase)) * -1j * \
-            sin_theta * np.sin(Omega_R * tau / 2)
-        u_ge *= np.exp(1j * delta * tau/2)
-
-        u_gg = np.cos(Omega_R * tau / 2) + 1j * \
-            cos_theta * np.sin(Omega_R * tau / 2)
-        u_gg *= np.exp(1j * delta * tau/2)
-
-        u = np.array([[u_ee, u_eg], [u_ge, u_gg]], dtype='complex')
-        u = np.transpose(u, (2, 0, 1))
-        return u
-
-
->>>>>>> 563e88c2
+"""Classes to propagate atomic ensembles"""
+
+import numpy as np
+import copy
+
+class Propagator():
+    def __init__(self, time_delta, **kwargs):
+        """
+        Parameters
+        ----------
+        time_delta : float
+            time that should be propagated
+        **kwargs :
+            Additional arguments used by classes that inherit from this class. All keyworded
+            arguments are stored as attribues.
+        """
+        # FIXME: find a better name
+        self.time_delta = time_delta
+
+        # save all keyworded arguments as attributes
+        for key, value in kwargs.items():
+            setattr(self, key, value)
+
+    def prop_matrix(self, atoms):
+        raise NotImplementedError()
+
+    def propagate(self, atoms, **kwargs):
+        atoms = copy.deepcopy(atoms)
+        atoms.time += self.time_delta
+        atoms.position += atoms.velocity * self.time_delta
+        # U*|Psi>
+        atoms.state_vectors = np.conjugate(
+            np.einsum('ijk,ki ->ij', self.prop_matrix(atoms),
+                      np.conjugate(atoms.state_vectors).T))
+        return atoms
+
+
+class FreePropagator(Propagator):
+    def prop_matrix(self, atoms):
+        n_levels = atoms.state_vectors[0].shape[0]
+        return np.repeat([np.eye(n_levels)], repeats=len(atoms), axis=0)
+
+
+class TwoLevelTransitionPropagator(Propagator):
+
+    def __init__(self, time_delta, intensity_profile, wave_vectors=None, wf=None, phase_scan=0):
+        """
+        Implements an effective Raman two-level system as a time propagator as defined in [1].
+
+        Parameters
+        ----------
+        time_delta: float
+            length of pulse
+        intensity_profile : IntensityProfile
+            Intensity profile of the interferometry lasers
+        wave_vectors: Wavevectors
+            wave vectors of the two Raman beams for calculation of Doppler shifts
+        wf : Wavefront , optional
+            wavefront aberrations of the interferometry beam
+        phase_scan : float
+            effective phase for fringe scans
+
+        References
+        ----------
+        [1] Young, B. C., Kasevich, M., & Chu, S. (1997). Precision atom interferometry with light 
+        pulses. In P. R. Berman (Ed.), Atom Interferometry (pp. 363–406). Academic Press. 
+        https://doi.org/10.1016/B978-012092460-8/50010-2
+        """
+        super().__init__(time_delta, intensity_profile=intensity_profile, 
+        wave_vectors=wave_vectors, wf=wf, phase_scan=phase_scan)
+
+    def prop_matrix(self, atoms):
+        # calculate the effective Rabi frequency at atoms' positions
+        # pylint: disable=no-member
+        Omega_eff = self.intensity_profile.get_rabi_freq(atoms.position)
+        if self.wf is None:
+            phase = 0
+        else:
+            # calculate phase at atoms' positions
+            phase = self.wf.get_value(atoms.position)
+
+        phase += self.phase_scan
+
+        if self.wave_vectors is None:
+            delta = 0
+        else:
+            # calculate two photon detuning for atoms' velocity (-v*k_eff)
+            delta = self.wave_vectors.doppler_shift(atoms)
+
+        # calculate Rabi frequency
+        Omega_R = np.sqrt(Omega_eff**2 + delta**2)
+        # beginning of pulse t0
+        t0 = atoms.time
+        tau = self.time_delta
+
+        # calculate matrix elements
+
+        sin_theta = Omega_eff/Omega_R
+        cos_theta = -delta/Omega_R
+
+        u_ee = np.cos(Omega_R * tau / 2) - 1j * \
+            cos_theta * np.sin(Omega_R * tau / 2)
+        u_ee *= np.exp(-1j * delta * tau/2)
+
+        u_eg = np.exp(-1j * (delta*t0 + phase)) * -1j * \
+            sin_theta * np.sin(Omega_R * tau / 2)
+        u_eg *= np.exp(-1j * delta * tau/2)
+
+        u_ge = np.exp(+1j * (delta*t0 + phase)) * -1j * \
+            sin_theta * np.sin(Omega_R * tau / 2)
+        u_ge *= np.exp(1j * delta * tau/2)
+
+        u_gg = np.cos(Omega_R * tau / 2) + 1j * \
+            cos_theta * np.sin(Omega_R * tau / 2)
+        u_gg *= np.exp(1j * delta * tau/2)
+
+        u = np.array([[u_ee, u_eg], [u_ge, u_gg]], dtype='complex')
+        u = np.transpose(u, (2, 0, 1))
+        return u